"""
Infrastucture to perform efficient, parallelized minimization of a likelihood based on
the Battaglia et al. 2013 paper model to infer density fields from brightness temperatures
Created October, 2022
Written by Sabrina Berger
independent_only_jax function written by Adrian Liu and Adélie Gorce
"""

# import jax related packages
import jax
import jax.numpy as jnp  # use jnp for jax numpy, note that not all functionality/syntax is equivalent to normal numpy
from jax.config import config
from jax.experimental.host_callback import id_print, id_tap  # this is a way to print in Jax when things are preself.compiledd
from jax.scipy.optimize import \
    minimize as minimize_jax  # this is the bread and butter algorithm of this work, minimization using Jax optimized gradients
# from jax.example_libraries import optimizers as jaxopt
import jaxopt
import theory_matter_ps
from theory_matter_ps import circular_spec_normal, spherical_p_spec_normal, after_spherical_p_spec_normal

config.update("jax_enable_x64", True)  # this enables higher precision than default for Jax values
config.update('jax_disable_jit', False) # this turns off jit compiling which is helpful for debugging
config.update("jax_debug_nans", True)


import matplotlib.pyplot as plt
import powerbox as pbox
import numpy as np
from jax_battaglia_full import Dens2bBatt
import matplotlib
from matplotlib.colors import SymLogNorm

# nice publication fonts for plots are implemented when these lines are uncommented
matplotlib.rcParams['mathtext.fontset'] = 'stix'
matplotlib.rcParams['font.family'] = 'STIXGeneral'
matplotlib.rcParams.update({'font.size': 12})

### These flags could help when running on a GPU, but they didn't do anything for me.
# XLA_PYTHON_CLIENT_PREALLOCATE=false
# os.environ['XLA_PYTHON_CLIENT_PREALLOCATE']='false'
# os.environ['XLA_PYTHON_CLIENT_MEM_FRACTION']='.10'

### quick test below for install working of tanh gradient
# grad_tanh = grad(jnp.tanh)
# print(grad_tanh(110.))

class SwitchMinimizer:
    def __init__(self, config_params, s_field):

        # checking to make sure one of these three is true
        # assert np.count_nonzero(check_setup_bool_arr) == 1

        self.config_params = config_params
        self.s_field = s_field

        ## new stuff
<<<<<<< HEAD
        self.resolution = self.config_params.side_length / self.config_params.physical_side_length  # number of pixels / physical side length
        print("resolution ", self.resolution)
        self.area = self.config_params.side_length ** 2
=======
        self.resolution = self.side_length / self.physical_side_length # number of pixels / physical side length

        self.area = self.side_length**2
        self.volume = self.side_length**3
>>>>>>> 547e6ead
        # kmax = 2 * jnp.pi / self.physical_side_length * (self.side_length / 2)
        kmax = 50
        if self.config_params.use_truth_mm:
            self.pspec_true = theory_matter_ps.get_truth_matter_pspec(kmax, self.config_params.physical_side_length, self.config_params.z, self.config_params.dim)
        ### get a tuple with the dimensions of the field
        self.size = []
        for i in range(self.config_params.dim):
            self.size.append(self.config_params.side_length)
        self.size = tuple(self.size)
        self.total_pixels = self.config_params.side_length ** self.config_params.dim  # total number of pixels
        ###############################################################################################################
        if self.config_params.seed == None:
            print("Seed is none.")
            return
        ### Debugging setup ###########################################################################################
        if self.config_params.debug:
            ### debugging arrays and saving iteration number
            self.likelihood_all = np.zeros((1000))
            self.value_all = np.zeros((self.config_params.side_length ** self.config_params.dim, 1000))
            self.prior_param_all = np.zeros((1000))
            self.likelihood_indiv_all = np.zeros((self.config_params.side_length ** self.config_params.dim, 1000))
            self.param_value_all = np.zeros((1000))
        ###############################################################################################################
        if self.config_params.create_instance:
            # just getting methods and instance
            return
        ### get *latent space* (z or unbiased field) and *data* only if self.data = np.array([None]) ##############################
        if self.config_params.data == None and self.config_params.truth_field == None:
            ### 1) create latent space (density field)
            pb_data_unbiased_field = self.create_better_normal_field(seed=self.config_params.seed).delta_x()
            # truth field is just unbiased version made with pbox
            self.truth_field = jnp.asarray(pb_data_unbiased_field)
            # self.truth_field = pb_data_unbiased_field
            # if self.old_prior: #old version
            # calculating both regardless of prior
            if self.config_params.use_truth_mm:  # use theory matter power spectrum in prior
                if self.config_params.old_prior:
                    self.kvals_truth, self.pspec_2d_true = theory_matter_ps.convert_pspec_2_2D(self.pspec_true,
                                                                                               self.config_params.side_length,
                                                                                               self.config_params.z)
                    self.pspec_indep_nums_re, self.pspec_indep_nums_im = self.independent_only_jax(
                        self.pspec_2d_true + 1j * self.pspec_2d_true)



            else:  # use individual realization of a field's power spectrum in prior
                self.fft_truth = self.fft_jax(self.truth_field)
<<<<<<< HEAD
                self.pspec_box = jnp.abs(self.fft_truth) ** 2
                self.pspec_indep_nums_re, self.pspec_indep_nums_im = self.independent_only_jax(
                    self.pspec_box + 1j * self.pspec_box)

            # elif self.new_prior:
            if self.config_params.dim == 2:
                counts, self.p_spec_truth_realization, k_vals_all = circular_spec_normal(self.truth_field,
                                                                                         self.config_params.num_bins,
                                                                                         self.resolution,
                                                                                         self.area)
            if self.config_params.use_truth_mm:
                self.truth_final_pspec = self.pspec_true(k_vals_all)
=======
                self.kvals_truth, self.pspec_2d_true = theory_matter_ps.convert_pspec_2_2D(self.pspec_true, self.side_length, self.z)
                # counts, pspec, kvals = self.p_spec_normal(self.pspec_2d_true, self.num_bins)
                # mask_kvals = kvals < 1.2
                # counts_func = interpolate.interp1d(kvals, counts, fill_value="extrapolate", bounds_error=False)
                # ensuring there are no 0s in the weights
                # mask_0 = self.kvals_truth == 0
                # self.kvals_truth[mask_0] = 0.01
                # self.weights = jnp.sqrt(counts_func(self.kvals_truth))
                self.pspec_indep_nums_re, self.pspec_indep_nums_im = self.independent_only_jax(self.pspec_2d_true + 1j * self.pspec_2d_true)
                # self.weights_re, self.weights_im = self.INDICES_independent_only_jax(self.weights) # get im, re of weights
                # self.pspec_indep_nums_re *= self.weights_re
                # self.pspec_indep_nums_im *= self.weights_im

            elif self.new_prior:
                if self.dim == 2:
                    counts, self.pspec_box, k_vals_all = circular_spec_normal(self.truth_field, self.num_bins, self.resolution, self.area)
                if self.dim == 3:
                    counts, self.pspec_box, k_vals_all = spherical_p_spec_normal(self.truth_field, self.num_bins, self.resolution, self.volume)

                plt.close()
                plt.scatter(k_vals_all, counts)
                plt.xlabel("k vals")
                plt.ylabel("counts")
                plt.xscale("log")
                plt.savefig("kvals.png")
                plt.close()
                # self.weights = np.full_like(counts, 0.2)
                # self.weights[k_vals_all > 12] = 1
                self.truth_final_pspec = self.pspec_true(k_vals_all)
                plt.close()
                plt.loglog(k_vals_all, self.truth_final_pspec, label="cmb generated")
                plt.loglog(k_vals_all, self.pspec_box, label="pspec of truth")
                plt.legend()
                plt.savefig("pspec.png")
                plt.close()
>>>>>>> 547e6ead


            plt.close()
            plt.loglog(k_vals_all, self.p_spec_truth_realization, label="everything")
            mask_high_only = k_vals_all > 2
            plt.loglog(k_vals_all[mask_high_only], self.p_spec_truth_realization[mask_high_only], label="upper ks only")
            plt.legend()
            plt.show()
            plt.close()

            plt.close()
            plt.loglog(k_vals_all, counts)
            plt.xlabel("k vals")
            plt.ylabel("counts")
            plt.show()
            plt.close()
            ### 2) create data
            self.data = self.bias_field(self.truth_field)



        else:  # data included in initialization of class
            # print("Using previously generated data and truth field.")
            assert (jnp.shape(self.config_params.truth_field)[0] != 0)
            assert (jnp.shape(self.config_params.data)[0] != 0)
            self.data = self.config_params.data
            self.truth_field = self.config_params.truth_field
            print("Not yet implemented")
            exit()
        ###############################################################################################################
        # print("Ionized pixels if < 15")
        self.ionized_indices = jnp.argwhere(self.data < 5)
        self.neutral_indices = jnp.argwhere(self.data > 5)

        self.ionized_indices_flattened = jnp.argwhere(self.data.flatten() < 5).flatten()
        self.neutral_indices_flattened = jnp.argwhere(self.data.flatten() > 5).flatten()

        self.ionized_indices_mask = (self.data < 5).flatten()
        self.neutral_indices_mask = (self.data > 5).flatten()
        # self.truth_field = self.truth_field.at[self.ionized_indices].set(0)

        # generate diagonal matrices for chi-squared and adding noise if selected #####################################
        self.rms = 0.1
        if not self.config_params.noise_off:
            print("Added noise... NOTE THAT THIS COULD CAUSE DATA VALUES TO FALL BELOW 0.")
            # Assume that the noise is 10% of the rms of PRE-noised field, SCALE_NUM IS MULTIPLIED BY RMS IN FUNCTION
            self.data = self.data + self.create_jax_normal_field(100)  # 100 is the seed of the noise (same each time)
        # self.rms_Tb = jnp.std(self.data)
        self.N_diag = self.rms ** 2 * jnp.ones((self.config_params.side_length ** self.config_params.dim))

        print("N_diagonal")
        id_print(self.N_diag)
        ###############################################################################################################

        # Generate a starting point field that is just 0.2 * rms of the data if it's not already specified
        if self.s_field == None:
            print("CREATING NEW STARTING FIELD.")
            # starting guess, using a powerbox field without flat pspec
            # self.s_field_original = self.create_normal_field(std_dev=np.std(self.truth_field))
            self.s_field_original = self.create_normal_field(std_dev=0.1)

            # self.pb = pbox.LogNormalPowerBox(
            #     N=self.side_length,  # number of wavenumbers
            #     dim=self.dim,  # dimension of box
            #     pk=lambda k: 0.1 * k**-2,  # The power-spectrum
            #     boxlength=self.physical_side_length,  # Size of the box (sets the units of k in pk)
            #     seed=seed  # Use the same seed as our powerbox
            #     #ensure_physical=True
            # )
            # self.s_field_original = self.pb.delta_x()

            # Currently feeding standard deviation of truth field, could change this to data / 27
            self.s_field = jnp.asarray(self.s_field_original.flatten())
            # print("USING TRUTH AS S FIELD")
            # self.s_field_original = self.truth_field
            # self.s_field = self.truth_field.flatten()

        ###############################################################################################################

    def create_normal_field(self, std_dev):
        """This method creates a numpy random field and converts it to a Jax array"""
        np_version = np.random.normal(scale=std_dev, size=self.size)
        return jnp.asarray(np_version)

    def create_jax_normal_field(self, seed=0):
        """This method creates a Jax random field with the default seed or the one specified."""
        seed = jax.random.PRNGKey(seed)
        return jax.random.normal(seed, shape=self.size)

    def run(self, likelihood_off, prior_off, mask_ionized, use_old_field, iter_num_big):

        self.mask_ionized = mask_ionized
        self.likelihood_off = likelihood_off
        self.prior_off = prior_off
        self.iter_num_big = iter_num_big

        print("iter num")
        print(self.iter_num_big)
        # sets starting field as best old field
        if self.config_params.verbose:
            print("USING OLD STARTING FIELD.")
        if use_old_field:
            self.s_field = jnp.copy(self.best_field_reshaped).flatten()

        if self.mask_ionized:
            self.preserve_original = jnp.copy(self.s_field)

        # print("trying with assumption that we know neutral pixels")
        # truth_field_flattened = self.truth_field.flatten()
        # self.s_field = self.s_field.at[self.neutral_indices_flattened].set(truth_field_flattened[self.neutral_indices_flattened])

        # # print("-----------------")
        self.run_grad_descent()

    def run_grad_descent(self):
        # Start gradient descent ######################################################################################
        self.opt_result = self.differentiate_2D_func()
        self.best_field = self.opt_result.flatten()

        if self.mask_ionized:
            # put back the ionized regions which are the only things allowed to change
<<<<<<< HEAD
            assert jnp.shape(self.best_field) == (self.config_params.side_length ** self.config_params.dim,)
            self.preserve_original = self.preserve_original.at[self.ionized_indices_flattened].set(
                self.best_field[self.ionized_indices_flattened])
=======
            assert jnp.shape(self.best_field) == (self.side_length**self.dim,)
            self.preserve_original = self.preserve_original.at[self.ionized_indices].set(self.best_field[self.ionized_indices])
>>>>>>> 547e6ead
            self.best_field_reshaped = jnp.array(jnp.reshape(self.preserve_original, self.size))
        else:
            self.best_field_reshaped = jnp.array(jnp.reshape(self.best_field, self.size))
        ###############################################################################################################
        if self.config_params.debug:
            self.debug_likelihood()

    def differentiate_2D_func(self):
        ## field should already be flattened here
        self.iter_num = 0
        ######## running jaxopt version
        # jaxopt.LBFGS.stop_if_linesearch_fails = True
        # , options = {"maxiter": 1e100, "maxls": 1e100})
<<<<<<< HEAD
        self.likelihoods = jnp.empty(1000)
        self.priors = jnp.empty(1000)
        opt_result = jaxopt.LBFGS(fun=self.chi_sq_jax, tol=1e-12, maxiter=1000, maxls=1000,
                                  stop_if_linesearch_fails=True)

=======
        opt_result = jaxopt.LBFGS(fun=self.chi_sq_jax, tol=1e-12, maxiter=1000, maxls=1000, stop_if_linesearch_fails=True)
        print("s_field")
        id_print(self.s_field)
>>>>>>> 547e6ead
        params, state = opt_result.run(self.s_field)
        # print('state options')
        # print(state)
        self.final_func_val = state.value

        print("How many iterations did it take?")
        print(self.iter_num)

        plt.close()
        plt.plot(self.likelihoods, ls=None, label="likelihoods")
        plt.plot(self.priors, ls=None, label="priors")
        plt.legend()
        plt.savefig(self.plot_direc + f"/plots/iter_num_{self.iter_num_big}.png")
        plt.close()


        return params

    def chi_sq_jax(self, guess):
        """
        This is the Seljak et al. chi^2, of the form
        s^t S^-1 s + [d - f(s, lambda)]^t N^-1 [d - f(s, lambda)]
        where s is the candidate field (that we are trying to fit for)
        S is the covariance matrix

        :param guess - Array of real numbers for s (the candidate field) and/or the parameter(s)
        """

        if self.mask_ionized:
            copy_guess = jnp.copy(guess.flatten())
            full_guess = jnp.copy(self.preserve_original.flatten())

<<<<<<< HEAD
            assert jnp.shape(copy_guess) == (self.config_params.side_length ** self.config_params.dim,)
            assert jnp.shape(full_guess) == (self.config_params.side_length ** self.config_params.dim,)
=======
            assert jnp.shape(copy_guess) == (self.side_length**self.dim,)
            assert jnp.shape(full_guess) == (self.side_length**self.dim,)
>>>>>>> 547e6ead

            full_guess = full_guess.at[self.ionized_indices_flattened].set(copy_guess[self.ionized_indices_flattened])
            candidate_field = jnp.reshape(full_guess, self.size)
        else:
            candidate_field = jnp.reshape(guess, self.size)


        # note param_init was passed in and is a constant
        discrepancy = self.data - self.bias_field(candidate_field)

        #### get likelihood for all cases #############################################################################
        x = (discrepancy.flatten() ** 2) * 1. / self.N_diag
        likelihood = jnp.mean(x)
        ###############################################################################################################
        # want circular/spherical pspec regardless of which prior we use
        if self.config_params.dim == 2:
            counts, power_curr, k_values = circular_spec_normal(candidate_field, self.config_params.num_bins, self.resolution,
                                                                self.area)
        elif self.config_params.dim == 3:
            counts, power_curr, k_values = spherical_p_spec_normal(candidate_field, self.config_params.num_bins, self.resolution,
                                                                   self.area)
        # also want difference between the candidate and truth field
        if self.config_params.use_truth_mm:
            x = (self.truth_final_pspec - power_curr).flatten()
        else:
            x = (self.p_spec_truth_realization - power_curr).flatten()

        if self.config_params.old_prior:  # old version
            # FT and get only the independent modes
            self.fourier_box = self.fft_jax(candidate_field)
            fourier_nums_real, fourier_nums_imag = self.independent_only_jax(self.fourier_box)

            real_prior = jnp.dot(fourier_nums_real ** 2,
                                 2 / self.pspec_indep_nums_re)  # Half variance for real
            imag_prior = jnp.dot(fourier_nums_imag ** 2,
                                 2 / self.pspec_indep_nums_im)  # Half variance for imag

            prior = (real_prior + imag_prior) / self.side_length**self.dim


<<<<<<< HEAD
        elif self.config_params.new_prior:

            sigma = counts ** 2
            prior = jnp.mean((x**2) * sigma)

        if self.prior_off:
=======
        elif self.new_prior:
            if self.dim == 2:
                counts, power_curr, k_values = circular_spec_normal(candidate_field, self.num_bins, self.resolution, self.area)
            elif self.dim == 3:
                counts, power_curr, k_values = spherical_p_spec_normal(candidate_field, self.num_bins, self.resolution, self.volume)
                after_counts, after_power_curr, after_k_values = after_spherical_p_spec_normal(candidate_field, self.num_bins, self.resolution, self.volume)

            # sigma = counts**2
            x = (self.truth_final_pspec - power_curr).flatten()
            # weights = jnp.sqrt((power_curr - after_power_curr)/counts)

            # print("after_power_curr")
            # id_print(after_power_curr)
            # print("weights")
            # id_print(weights)
            # prior = jnp.dot(x**2, 1/sigma)
            prior = np.sum(x**2)
            # sig = jnp.full_like(candidate_field, 0.1)
            # prior_gauss = jnp.sum(jnp.dot(candidate_field**2, 1/sig))
            # prior += prior_gauss
            # plt.close()
            # plt.title("individual candidate")
            # plt.plot(k_values, self.weights)
            # plt.show()
            # plt.close()


        if self.likelihood_off:
            # likelihood = 10**-2 *  likelihood
            likelihood = 0
        elif self.prior_off:
>>>>>>> 547e6ead
            prior = 0
        elif self.likelihood_off:
            likelihood = 0

        # prior *= 1e6
        # prior =0
        print("likelihood")
        id_print(likelihood)

<<<<<<< HEAD
        print("prior")
        id_print(prior)

        self.final_likelihood_prior = prior + likelihood

        if self.config_params.verbose:
=======
        # if self.weighted_prior:
        #     self.likelihood = likelihood
        #     self.prior = prior
        #     likelihood = likelihood/jnp.log10(likelihood)
        #     prior = prior/jnp.log10(prior)
        #     self.final_likelihood_prior = likelihood + prior
        # else:
        #     mean_curr = jnp.abs(jnp.mean(candidate_field))
            # print("mean_curr")
            # id_print(mean_curr)


            # prior_extra = jnp.where(mean_curr < 1., 0, 1e5)

            # if mean_prior < 1.:
            #     prior_extra = 0
            # else:
            #     prior_extra = 1e5
            # self.likelihood = likelihood
            # self.prior = prior

        self.final_likelihood_prior = likelihood + prior

        if self.verbose:
>>>>>>> 547e6ead
            print("self.likelihood_off", self.likelihood_off)
            print("self.prior_off", self.prior_off)
            print("prior: ")
            id_print(prior)
            print("likelihood: ")
            id_print(likelihood)
            print("current final posterior")
            id_print(self.final_likelihood_prior)
        self.iter_num += 1

        return self.final_likelihood_prior

    def create_better_normal_field(self, seed):
        if self.config_params.use_truth_mm:
            print("Using truth matter power spectrum to generate field.")
            # def pspecify(k):
            #     k_shape = jnp.shape(k)
            #     if len(k_shape) < 1:
            #         return jnp.interp(jnp.asarray([k]), self.pspec_true_xp, self.pspec_true_fp)
            #     k = k.flatten()
            #     power_flat = jnp.interp(k, self.pspec_true_xp, self.pspec_true_fp)
            #     power_flat = jnp.reshape(power_flat, k_shape)
            #     return power_flat
            #
            # self.pspec_true = pspecify

            ## should only be used for setting an initial test field
            self.pb = pbox.LogNormalPowerBox(
                N=self.config_params.side_length,  # number of wavenumbers
                dim=self.config_params.dim,  # dimension of box
                pk=self.pspec_true,  # The power-spectrum
                boxlength=self.config_params.physical_side_length,  # Size of the box (sets the units of k in pk)
                seed=seed  # Use the same seed as our powerbox
                # ensure_physical=True
            )
        else:
            ## should only be used for setting an initial test field
            self.pb = pbox.PowerBox(
                N=self.config_params.side_length,  # number of wavenumbers
                dim=self.config_params.dim,  # dimension of box
                pk=lambda k: 0.1 * k ** -3.5,  # The power-spectrum
                boxlength=self.config_params.physical_side_length,  # Size of the box (sets the units of k in pk)
                seed=seed,  # Use the same seed as our powerbox
                # ensure_physical=True
            )

        return self.pb

    def ft_jax(self, x):
        return jnp.sum(jnp.abs(jnp.fft.fft(x)) ** 2)

    def bias_field(self, field, b_0=0.5):
        """
        Used to bias field or convert to temperature brightness.
        :param field -- field being converted
        :param param (Default: None) -- bias upon which to bias current field
        """
        batt_model_instance = Dens2bBatt(field, delta_pos=1, set_z=self.config_params.z, flow=True, b_0=b_0, tanh_slope=self.config_params.tanh_slope)
        # get neutral versus ionized count ############################################################################
        self.neutral_count = jnp.count_nonzero(batt_model_instance.X_HI)

        if self.config_params.debug:
            plt.close()
            plt.imshow(batt_model_instance.X_HI)
            plt.title("X_HI")
            plt.colorbar()
            plt.savefig(f"{self.config_params.plot_direc}/plots/{self.config_params.iter_num}_X_HI.png")
        if self.config_params.verbose:
            print("The number of neutral pixels is: ")
            id_print(self.neutral_count)

        ###############################################################################################################
        return batt_model_instance.temp_brightness

    def fft_jax(self, field):
        """ FFTs a field with proper FFT shifting
        :param field - field to be FFTed"""
        return jnp.fft.fftshift(jnp.fft.fftn(jnp.fft.ifftshift(field)))

    def independent_only_jax(self, box):
        """
        This takes a box that is meant to be a Fourier space representation
        of a box that is purely real in configuration space and outputs
        only the independent elements. It does so separately for the real
        and imaginary parts because there are more independent real parts
        than there are imaginary parts.

        THIS ONLY WORKS IN 2D RIGHT NOW
        """
        assert (len(jnp.shape(box)) > 1)
        N = box.shape[0]
        # First get the upper half plane minus the bits that aren't independent
        first_row = box[0, :-(N // 2 - 1)]
        sandwiched_rows = box[1:N // 2].flatten()
        origin_row = box[N // 2, :-(N // 2 - 1)]

        real_part = jnp.concatenate((jnp.real(first_row),
                                     jnp.real(sandwiched_rows),
                                     jnp.real(origin_row)))

        imag_part = jnp.concatenate((jnp.imag(first_row[1:-1]),
                                     jnp.imag(sandwiched_rows),
                                     jnp.imag(origin_row[1:-1])))

        return real_part, imag_part

    def INDICES_independent_only_jax(self, box):
        """
        This takes an array and gets the independent parts by index without taking the real or imaginary parts of them
        """
        assert (len(jnp.shape(box)) > 1)
        N = box.shape[0]
        # First get the upper half plane minus the bits that aren't independent
        first_row = box[0, :-(N // 2 - 1)]
        sandwiched_rows = box[1:N // 2].flatten()
        origin_row = box[N // 2, :-(N // 2 - 1)]

        real_part = jnp.concatenate((first_row,
                                     sandwiched_rows,
                                     origin_row))

        imag_part = jnp.concatenate((first_row[1:-1],
                                     sandwiched_rows,
                                     origin_row[1:-1]))

        return real_part, imag_part

    def debug_likelihood(self):
        """"Makes same plots to show likelihood and prior as a function of iteration"""
        fig, ax = plt.subplots(1, 2)
        plt.title(f"bias = {self.actual_bias}, side length = {self.side_length}")
        ax[0].plot(self.param_value_all[:self.iter_num], label="param")
        ax[0].hlines(y=self.actual_bias, xmin=0, xmax=self.iter_num, label="truth param", color='k')
        ax[0].set_xlabel("num iterations")
        ax[0].set_ylabel("value")
        ax[0].legend()

        ax[1].plot(self.likelihood_all[:self.iter_num], label="likelihood")
        ax[1].plot(self.prior_param_all[:self.iter_num], label="prior")
        ax[1].set_xlabel("num iterations")
        ax[1].set_yscale("log")
        ax[1].legend()
        plt.savefig(f"{self.plot_direc}/plots/param.png")
        plt.close()

        if self.dim == 2:
            value_all_reshaped = np.reshape(self.value_all[:, :self.iter_num],
                                            (self.side_length, self.side_length, self.iter_num))
            likelihood_all_reshaped = np.reshape(self.likelihood_indiv_all[:, :self.iter_num],
                                                 (self.side_length, self.side_length, self.iter_num))
            for i in range(self.side_length):
                for j in range(self.side_length):
                    fig, ax = plt.subplots(1, 2)
                    # ax[0].set_yscale("log")
                    ax[0].hlines(y=self.truth_field[i, j], color='k', xmin=0, xmax=self.iter_num)
                    ax[0].plot(value_all_reshaped[i, j, :self.iter_num])
                    ax[0].set_xlabel("num iterations")
                    ax[0].set_ylabel("value")
                    ax[1].set_yscale("log")
                    ax[1].plot(likelihood_all_reshaped[i, j, :self.iter_num], label="indiv chi squared")
                    ax[1].plot(self.likelihood_all[:self.iter_num], label="total chi squared")
                    ax[1].plot(self.prior_param_all[:self.iter_num], label="total prior")
                    ax[1].legend()
                    ax[1].set_xlabel("num iterations")

                    fig.suptitle(f"bias = {self.actual_bias}, side length = {self.side_length}")
                    plt.savefig(f"{self.plot_direc}/plots/pixel_num_{i * j}_check.png")
                    plt.close()

        else:
            for i in range(self.side_length ** self.dim):
                fig, ax = plt.subplots(1, 2)
                ax[0].plot(self.value_all[i, :self.iter_num])
                ax[0].set_xlabel("num iterations")
                ax[0].set_ylabel("value")
                ax[1].set_yscale("log")
                ax[1].plot(self.likelihood_indiv_all[i, :self.iter_num], label="indiv chi squared")
                ax[1].plot(self.likelihood_all[:self.iter_num], label="total chi squared")
                ax[1].plot(self.prior_param_all[:self.iter_num], label="total prior")
                ax[1].legend()
                ax[1].set_xlabel("num iterations")
                fig.suptitle(f"bias = {self.actual_bias}, side length = {self.side_length}")
                plt.savefig(f"{self.plot_direc}/plots/pixel_num_{i}_check.png")
                plt.close()<|MERGE_RESOLUTION|>--- conflicted
+++ resolved
@@ -54,16 +54,10 @@
         self.s_field = s_field
 
         ## new stuff
-<<<<<<< HEAD
         self.resolution = self.config_params.side_length / self.config_params.physical_side_length  # number of pixels / physical side length
         print("resolution ", self.resolution)
         self.area = self.config_params.side_length ** 2
-=======
-        self.resolution = self.side_length / self.physical_side_length # number of pixels / physical side length
-
-        self.area = self.side_length**2
         self.volume = self.side_length**3
->>>>>>> 547e6ead
         # kmax = 2 * jnp.pi / self.physical_side_length * (self.side_length / 2)
         kmax = 50
         if self.config_params.use_truth_mm:
@@ -111,7 +105,6 @@
 
             else:  # use individual realization of a field's power spectrum in prior
                 self.fft_truth = self.fft_jax(self.truth_field)
-<<<<<<< HEAD
                 self.pspec_box = jnp.abs(self.fft_truth) ** 2
                 self.pspec_indep_nums_re, self.pspec_indep_nums_im = self.independent_only_jax(
                     self.pspec_box + 1j * self.pspec_box)
@@ -122,45 +115,11 @@
                                                                                          self.config_params.num_bins,
                                                                                          self.resolution,
                                                                                          self.area)
+            if self.config_params.dim == 3:
+                counts, self.p_spec_truth_realization, k_vals_all = spherical_p_spec_normal(self.truth_field, self.num_bins, self.resolution, self.volume)
+
             if self.config_params.use_truth_mm:
                 self.truth_final_pspec = self.pspec_true(k_vals_all)
-=======
-                self.kvals_truth, self.pspec_2d_true = theory_matter_ps.convert_pspec_2_2D(self.pspec_true, self.side_length, self.z)
-                # counts, pspec, kvals = self.p_spec_normal(self.pspec_2d_true, self.num_bins)
-                # mask_kvals = kvals < 1.2
-                # counts_func = interpolate.interp1d(kvals, counts, fill_value="extrapolate", bounds_error=False)
-                # ensuring there are no 0s in the weights
-                # mask_0 = self.kvals_truth == 0
-                # self.kvals_truth[mask_0] = 0.01
-                # self.weights = jnp.sqrt(counts_func(self.kvals_truth))
-                self.pspec_indep_nums_re, self.pspec_indep_nums_im = self.independent_only_jax(self.pspec_2d_true + 1j * self.pspec_2d_true)
-                # self.weights_re, self.weights_im = self.INDICES_independent_only_jax(self.weights) # get im, re of weights
-                # self.pspec_indep_nums_re *= self.weights_re
-                # self.pspec_indep_nums_im *= self.weights_im
-
-            elif self.new_prior:
-                if self.dim == 2:
-                    counts, self.pspec_box, k_vals_all = circular_spec_normal(self.truth_field, self.num_bins, self.resolution, self.area)
-                if self.dim == 3:
-                    counts, self.pspec_box, k_vals_all = spherical_p_spec_normal(self.truth_field, self.num_bins, self.resolution, self.volume)
-
-                plt.close()
-                plt.scatter(k_vals_all, counts)
-                plt.xlabel("k vals")
-                plt.ylabel("counts")
-                plt.xscale("log")
-                plt.savefig("kvals.png")
-                plt.close()
-                # self.weights = np.full_like(counts, 0.2)
-                # self.weights[k_vals_all > 12] = 1
-                self.truth_final_pspec = self.pspec_true(k_vals_all)
-                plt.close()
-                plt.loglog(k_vals_all, self.truth_final_pspec, label="cmb generated")
-                plt.loglog(k_vals_all, self.pspec_box, label="pspec of truth")
-                plt.legend()
-                plt.savefig("pspec.png")
-                plt.close()
->>>>>>> 547e6ead
 
 
             plt.close()
@@ -282,14 +241,10 @@
 
         if self.mask_ionized:
             # put back the ionized regions which are the only things allowed to change
-<<<<<<< HEAD
             assert jnp.shape(self.best_field) == (self.config_params.side_length ** self.config_params.dim,)
             self.preserve_original = self.preserve_original.at[self.ionized_indices_flattened].set(
                 self.best_field[self.ionized_indices_flattened])
-=======
-            assert jnp.shape(self.best_field) == (self.side_length**self.dim,)
-            self.preserve_original = self.preserve_original.at[self.ionized_indices].set(self.best_field[self.ionized_indices])
->>>>>>> 547e6ead
+
             self.best_field_reshaped = jnp.array(jnp.reshape(self.preserve_original, self.size))
         else:
             self.best_field_reshaped = jnp.array(jnp.reshape(self.best_field, self.size))
@@ -303,17 +258,12 @@
         ######## running jaxopt version
         # jaxopt.LBFGS.stop_if_linesearch_fails = True
         # , options = {"maxiter": 1e100, "maxls": 1e100})
-<<<<<<< HEAD
         self.likelihoods = jnp.empty(1000)
         self.priors = jnp.empty(1000)
         opt_result = jaxopt.LBFGS(fun=self.chi_sq_jax, tol=1e-12, maxiter=1000, maxls=1000,
                                   stop_if_linesearch_fails=True)
 
-=======
-        opt_result = jaxopt.LBFGS(fun=self.chi_sq_jax, tol=1e-12, maxiter=1000, maxls=1000, stop_if_linesearch_fails=True)
-        print("s_field")
-        id_print(self.s_field)
->>>>>>> 547e6ead
+
         params, state = opt_result.run(self.s_field)
         # print('state options')
         # print(state)
@@ -346,13 +296,9 @@
             copy_guess = jnp.copy(guess.flatten())
             full_guess = jnp.copy(self.preserve_original.flatten())
 
-<<<<<<< HEAD
             assert jnp.shape(copy_guess) == (self.config_params.side_length ** self.config_params.dim,)
             assert jnp.shape(full_guess) == (self.config_params.side_length ** self.config_params.dim,)
-=======
-            assert jnp.shape(copy_guess) == (self.side_length**self.dim,)
-            assert jnp.shape(full_guess) == (self.side_length**self.dim,)
->>>>>>> 547e6ead
+
 
             full_guess = full_guess.at[self.ionized_indices_flattened].set(copy_guess[self.ionized_indices_flattened])
             candidate_field = jnp.reshape(full_guess, self.size)
@@ -391,90 +337,36 @@
                                  2 / self.pspec_indep_nums_im)  # Half variance for imag
 
             prior = (real_prior + imag_prior) / self.side_length**self.dim
-
-
-<<<<<<< HEAD
         elif self.config_params.new_prior:
-
-            sigma = counts ** 2
-            prior = jnp.mean((x**2) * sigma)
-
-        if self.prior_off:
-=======
-        elif self.new_prior:
             if self.dim == 2:
                 counts, power_curr, k_values = circular_spec_normal(candidate_field, self.num_bins, self.resolution, self.area)
             elif self.dim == 3:
                 counts, power_curr, k_values = spherical_p_spec_normal(candidate_field, self.num_bins, self.resolution, self.volume)
                 after_counts, after_power_curr, after_k_values = after_spherical_p_spec_normal(candidate_field, self.num_bins, self.resolution, self.volume)
-
-            # sigma = counts**2
             x = (self.truth_final_pspec - power_curr).flatten()
-            # weights = jnp.sqrt((power_curr - after_power_curr)/counts)
-
-            # print("after_power_curr")
-            # id_print(after_power_curr)
-            # print("weights")
-            # id_print(weights)
-            # prior = jnp.dot(x**2, 1/sigma)
-            prior = np.sum(x**2)
-            # sig = jnp.full_like(candidate_field, 0.1)
-            # prior_gauss = jnp.sum(jnp.dot(candidate_field**2, 1/sig))
-            # prior += prior_gauss
-            # plt.close()
-            # plt.title("individual candidate")
-            # plt.plot(k_values, self.weights)
-            # plt.show()
-            # plt.close()
-
-
+            sigma = counts ** 2
+            prior = jnp.mean((x**2) * sigma)
+            print("prior multiplies sigma")
+        
         if self.likelihood_off:
             # likelihood = 10**-2 *  likelihood
             likelihood = 0
         elif self.prior_off:
->>>>>>> 547e6ead
             prior = 0
-        elif self.likelihood_off:
-            likelihood = 0
+
 
         # prior *= 1e6
         # prior =0
         print("likelihood")
         id_print(likelihood)
 
-<<<<<<< HEAD
         print("prior")
         id_print(prior)
 
         self.final_likelihood_prior = prior + likelihood
 
         if self.config_params.verbose:
-=======
-        # if self.weighted_prior:
-        #     self.likelihood = likelihood
-        #     self.prior = prior
-        #     likelihood = likelihood/jnp.log10(likelihood)
-        #     prior = prior/jnp.log10(prior)
-        #     self.final_likelihood_prior = likelihood + prior
-        # else:
-        #     mean_curr = jnp.abs(jnp.mean(candidate_field))
-            # print("mean_curr")
-            # id_print(mean_curr)
-
-
-            # prior_extra = jnp.where(mean_curr < 1., 0, 1e5)
-
-            # if mean_prior < 1.:
-            #     prior_extra = 0
-            # else:
-            #     prior_extra = 1e5
-            # self.likelihood = likelihood
-            # self.prior = prior
-
-        self.final_likelihood_prior = likelihood + prior
-
-        if self.verbose:
->>>>>>> 547e6ead
+
             print("self.likelihood_off", self.likelihood_off)
             print("self.prior_off", self.prior_off)
             print("prior: ")
