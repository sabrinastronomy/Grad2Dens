import jax.random
import matplotlib.pyplot as plt
import jax.numpy as jnp
from jax.scipy.special import i1 as j_bessel
from jax.experimental.host_callback import id_print, id_tap  # this is a way to print in Jax when things are preself.compiledd

# Toy Density Field
# nx, ny = (5, 5)
# x = jnp.linspace(0, 1, nx)
# y = jnp.linspace(0, 1, ny)
# xv, yv = jnp.meshgrid(x, y)

# TESTING: density3D = jnp.random.normal(0, 0.1, (64, 64, 64)) # numpy.random.normal(loc=0.0, scale=1.0, size=None)
# density1D = jnp.random.normal(0, 1, 64) # numpy.random.normal(loc=0.0, scale=1.0, size=None)

class Dens2bBatt:
    """
    This class follows the Battaglia et al (2013) model to go from a density field to a temperature brightness field.
    """
    def __init__(self, density, delta_pos, set_z, flow=True, debug=False , b_0=0.593, alpha=0.564, k_0=0.185, tanh_slope=2): # b_0=0.5, alpha=0.2, k_0=0.1):         # go into k-space
        self.debug = debug
        self.b_0 = b_0
        self.alpha = alpha
        self.k_0 = k_0
        self.tanh_slope = tanh_slope
        if density.ndim == 1:
            self.one_d = True
            self.two_d = False
            self.three_d = False
        elif density.ndim == 2:
            self.one_d = False
            self.two_d = True
            self.three_d = False
        elif density.ndim == 3:
            self.one_d = False
            self.two_d = False
            self.three_d = True
        else:
            print("Unsupported field dimensions!")
            exit()

        self.density = density
        self.set_z = set_z
        self.delta_pos = delta_pos  # Mpc

        if self.one_d:
            self.cube_len = len(self.density)
            self.integrand = self.density * self.delta_pos  # weird FFT scaling for 1D
            self.ks = jnp.fft.fftfreq(len(self.density), self.delta_pos)
            self.k_mags = jnp.abs(self.ks)
            self.X_HI = jnp.empty(self.cube_len)
            self.delta_k = self.ks[1] - self.ks[0]

        elif self.two_d: # assuming 2D
            self.cube_len = len(self.density[:, 0])
            self.integrand = self.density * (self.delta_pos**2) # weird FFT scaling for 2D
            self.kx = jnp.fft.fftfreq(self.density.shape[0], self.delta_pos)
            self.ky = jnp.fft.fftfreq(self.density.shape[1], self.delta_pos)
            self.kx *= 2 * jnp.pi  # scaling k modes correctly
            self.ky *= 2 * jnp.pi  # scaling k modes correctly
            self.k_mags = jnp.sqrt(self.kx ** 2 + self.ky[:,None] ** 2)
            self.delta_k = self.kx[1] - self.kx[0]
            self.xdim = self.ydim = self.cube_len

        elif self.three_d: # assuming 3D
            self.cube_len = len(self.density[:, 0, 0])
            self.integrand = self.density * (self.delta_pos**3) # weird FFT scaling for 3D

            self.kx = jnp.fft.fftfreq(self.density.shape[0]) * resolution # convert from 1/pixel to 1/Mpc by multiplying by pixel/Mpc
            self.ky = jnp.fft.fftfreq(self.density.shape[1]) * resolution# TO DO check
            self.kz = jnp.fft.fftfreq(self.density.shape[2]) * resolution# TO DO check

            # self.kx = jnp.fft.ifftshift(jnp.fft.fftfreq(self.density.shape[0], self.delta_pos))
            # self.ky = jnp.fft.ifftshift(jnp.fft.fftfreq(self.density.shape[1], self.delta_pos))
            # self.kz = jnp.fft.ifftshift(jnp.fft.fftfreq(self.density.shape[2], self.delta_pos))

            self.kx *= 2 * jnp.pi  # scaling k modes correctly
            self.ky *= 2 * jnp.pi  # scaling k modes correctly
            self.kz *= 2 * jnp.pi  # scaling k modes correctly

            self.k_mags = jnp.sqrt(self.kx ** 2 + self.ky ** 2 + self.kz ** 2)
            self.X_HI = jnp.empty((self.cube_len, self.cube_len, self.cube_len))
            self.delta_k = self.kx[1] - self.kx[0]
            self.xdim = self.ydim = self.zdim = self.cube_len

        self.density_k = jnp.fft.fftn(self.integrand)

        self.rs_top_hat_3d = lambda k: 3 * (jnp.sin(k) - jnp.cos(k) * k) / k ** 3  # pixelate and smoothing?
        self.rs_top_hat_3d_exp = lambda k: 1 - k ** 2 / 10
        self.rs_top_hat_1d = lambda arg: jnp.sinc(arg / jnp.pi)  # engineer's sinc so divide argument by pi
        if self.two_d:
            self.rs_top_hat_2d_norm = lambda k: 2 * j_bessel(k) / k
            self.rs_top_hat_2d_exp = lambda k: 2 * k / 2 - ((k / 2) ** 3) / 2
            x = jnp.linspace(-3, 3, 7)
            import jax.scipy as jsp

            # self.bias = jnp.where(self.k_mags * self.delta_pos > 1e-6, self.rs_top_hat_2d_norm(self.k_mags),
            #                       self.rs_top_hat_2d_exp(
            #                           self.k_mags))  # issue with NonConcreteBooleans in JAX, need this syntax
        elif self.one_d:
            self.rs_top_hat_1d = lambda arg: self.constant * jnp.sinc(
                arg / jnp.pi)  # engineer's sinc so divide argument by pi
            self.tophatted_ks = self.rs_top_hat_1d(self.k_mags)

        # static
        self.avg_z = 7
        self.b_mz = lambda k: self.b_0 / (1 + k / self.k_0) ** self.alpha # bias factor (8) in paper
        if flow:
            self.flow()


    def apply_filter(self):
<<<<<<< HEAD
        seed = 1010
        seed = jax.random.PRNGKey(seed)
        # jax.random.multivariate_normal(seed, 0, [[0, 0], [1, 0], [0, 1]], dtype=)
        # self.bias = jax.random.normal(seed, jnp.shape(self.k_mags)) * 10
        # self.bias = jnp.fft.fftn(self.bias)
        # w_z = self.b_mz(self.k_mags * self.delta_pos)

=======
>>>>>>> 547e6ead
        w_z = self.b_mz(self.k_mags * self.delta_pos)

        self.density_k *= w_z
        if self.one_d:
            self.density_k *= self.delta_k
        elif self.two_d:
            self.density_k *= self.delta_k**2
        elif self.three_d:
            self.density_k *= self.delta_k**3 # scaling amplitude in fourier space for 3D

        self.delta_z = jnp.fft.ifftn(self.density_k)


        ### SMOOTHING
        # import jax.scipy as jsp
        # x = jnp.linspace(-3, 3, 7)
        # window = jsp.stats.norm.pdf(x) * jsp.stats.norm.pdf(x[:, None])
        # self.delta_z = jsp.signal.convolve(self.delta_z, window, mode='same')
        ###

        if self.one_d:
            self.delta_z *= self.cube_len / (2*jnp.pi)
        elif self.two_d:
            self.delta_z *= (self.cube_len**2) / (2*jnp.pi)**2
        elif self.three_d:
            self.delta_z *= (self.cube_len**3)/(2*jnp.pi)**3 # weird FFT scaling for 3D, getting rid of 1/n^3

        if self.debug and self.two_d:
            plt.close()
            plt.imshow(jnp.real(self.delta_z))
            plt.title("delta z smoothed density field")
            plt.colorbar()
            plt.show()

    def get_z_re(self): # average z: order of half ionized half neutral
        self.z_re = self.delta_z * (1 + self.avg_z) + (1 + self.avg_z) - 1

        if self.debug and self.two_d:
            plt.close()
            plt.imshow(jnp.real(self.z_re))
            plt.colorbar()
            plt.title("z_re")
            plt.show()

<<<<<<< HEAD
    def get_x_hi(self, tanh=True):
        if tanh:
            if self.two_d:
                # plt.close()
                # plt.imshow(jnp.real(self.z_re))
                # plt.colorbar()
                # plt.title("z_re")
                # plt.colorbar()
                # plt.show()
                self.z_re = jnp.real(self.z_re)
                self.X_HI = (jnp.tanh(self.tanh_slope*(self.set_z - self.z_re)) + 1) / 2.
                # self.X_HI = jnp.where(self.z_re > self.set_z, 0., 1.) # issue with NonConcreteBooleans in JAX, need this syntax

                # self.X_HI += jnp.abs(jnp.min(self.X_HI))
                # print("minimum of xhi")
                # print(jnp.min(self.X_HI))
                # id_print(self.X_HI)
                # plt.close()
                # plt.imshow(self.X_HI)
                # plt.title("X_HI with tanh")
                # plt.colorbar()
                # plt.show()
                # vectorized version
=======
    def get_x_hi(self):
        if self.one_d:
            i = 0
            for z in self.z_re:
                if z < self.set_z:
                    self.X_HI = self.X_HI.at[i].set(0)
                else:
                    self.X_HI = self.X_HI.at[i].set(1)
                i += 1
        elif self.two_d:
            # vectorized version
            self.X_HI = jnp.where(self.z_re > self.set_z, 0., 1.) # issue with NonConcreteBooleans in JAX, need this syntax
        elif self.three_d:
            self.X_HI = jnp.where(self.z_re > self.set_z, 0., 1.) # issue with NonConcreteBooleans in JAX, need this syntax
>>>>>>> 547e6ead

        else:
            if self.one_d:
                i = 0
                for z in self.z_re:
                    if z < self.set_z:
                        self.X_HI = self.X_HI.at[i].set(0)
                    else:
                        self.X_HI = self.X_HI.at[i].set(1)
                    i += 1
            elif self.two_d:
                # vectorized version
                self.X_HI = jnp.where(self.z_re > self.set_z, 0., 1.) # issue with NonConcreteBooleans in JAX, need this syntax
            else:
                raise NotImplementedError
        return self.X_HI

    def get_temp_brightness(self):
        first = 27 * self.X_HI
        second = 1 + self.density
        self.temp_brightness = first*second


    def flow(self):
        self.apply_filter()
        self.get_z_re()
        self.get_x_hi()
        self.get_temp_brightness()<|MERGE_RESOLUTION|>--- conflicted
+++ resolved
@@ -110,16 +110,6 @@
 
 
     def apply_filter(self):
-<<<<<<< HEAD
-        seed = 1010
-        seed = jax.random.PRNGKey(seed)
-        # jax.random.multivariate_normal(seed, 0, [[0, 0], [1, 0], [0, 1]], dtype=)
-        # self.bias = jax.random.normal(seed, jnp.shape(self.k_mags)) * 10
-        # self.bias = jnp.fft.fftn(self.bias)
-        # w_z = self.b_mz(self.k_mags * self.delta_pos)
-
-=======
->>>>>>> 547e6ead
         w_z = self.b_mz(self.k_mags * self.delta_pos)
 
         self.density_k *= w_z
@@ -164,7 +154,6 @@
             plt.title("z_re")
             plt.show()
 
-<<<<<<< HEAD
     def get_x_hi(self, tanh=True):
         if tanh:
             if self.two_d:
@@ -188,22 +177,7 @@
                 # plt.colorbar()
                 # plt.show()
                 # vectorized version
-=======
-    def get_x_hi(self):
-        if self.one_d:
-            i = 0
-            for z in self.z_re:
-                if z < self.set_z:
-                    self.X_HI = self.X_HI.at[i].set(0)
-                else:
-                    self.X_HI = self.X_HI.at[i].set(1)
-                i += 1
-        elif self.two_d:
-            # vectorized version
-            self.X_HI = jnp.where(self.z_re > self.set_z, 0., 1.) # issue with NonConcreteBooleans in JAX, need this syntax
-        elif self.three_d:
-            self.X_HI = jnp.where(self.z_re > self.set_z, 0., 1.) # issue with NonConcreteBooleans in JAX, need this syntax
->>>>>>> 547e6ead
+
 
         else:
             if self.one_d:
